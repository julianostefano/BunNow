--- conflicted
+++ resolved
@@ -8,12 +8,8 @@
 nose = "*"
 pyyaml = ">=6.0"
 requests-oauthlib = ">=1.2.0"
+pyjwt = "*"
 
 [packages]
 requests = ">=2.8.1"
-<<<<<<< HEAD
-six = ">=1.10.0"
-pyjwt = "*"
-=======
-six = ">=1.10.0"
->>>>>>> 7a1eb864
+six = ">=1.10.0"